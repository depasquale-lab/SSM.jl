using SSM
using Distributions
using ForwardDiff
using LinearAlgebra
using Random
using StatsFuns
using SpecialFunctions
using Test

Random.seed!(1234)

"""
Tests for MixtureModels.jl
"""

<<<<<<< HEAD
# Test general properties of GaussianMixtureModel
function test_GaussianMixtureModel_properties(gmm::GaussianMixtureModel, k::Int, data_dim::Int)
    @test gmm.k == k
    @test size(gmm.μₖ) == (k, data_dim)

    for Σ in gmm.Σₖ
        @test size(Σ) == (data_dim, data_dim)
        @test ishermitian(Σ)
    end

    @test length(gmm.πₖ) == k
    @test sum(gmm.πₖ) ≈ 1.0
end

function testGaussianMixtureModel_E_Step(gmm::GaussianMixtureModel, data::Union{Matrix{Float64}, Vector{Float64}})

    k::Int = gmm.k
    data_dim::Int = size(data, 2)
    
    # Run E_Step
    class_probabilities = SSM.E_Step(gmm, data)
    # Check dimensions
    @test size(class_probabilities) == (size(data, 1), k)
    # Check if the row sums are close to 1 (since they represent probabilities)
    @test all(x -> isapprox(x, 1.0; atol=1e-6), sum(class_probabilities, dims=2))
    
    test_GaussianMixtureModel_properties(gmm, k, data_dim)
end

function testGaussianMixtureModel_M_Step(gmm::GaussianMixtureModel, data::Union{Matrix{Float64}, Vector{Float64}})

    k::Int = gmm.k
    data_dim::Int = size(data, 2)

    class_probabilities = SSM.E_Step(gmm, data)

    # Run M_Step
    SSM.M_Step!(gmm, data, class_probabilities)

    test_GaussianMixtureModel_properties(gmm, k, data_dim)
end

function testGaussianMixtureModel_fit(gmm::GaussianMixtureModel, data::Union{Matrix{Float64}, Vector{Float64}})

    k::Int = gmm.k
    data_dim::Int = size(data, 2)

    # Run fit!
    fit!(gmm, data; maxiter=10, tol=1e-3)

    test_GaussianMixtureModel_properties(gmm, k, data_dim)
end

function test_log_likelihood(gmm::GaussianMixtureModel, data::Union{Matrix{Float64}, Vector{Float64}})

    # Calculate log-likelihood
    ll = log_likelihood(gmm, data)

    # Check if log-likelihood is a scalar
    @test size(ll) == ()

    # Log-likelihood should be a negative float
    @test ll < 0.0

    # Log-likelihood should monotonically increase with iterations (when using exact EM)

    #repeatedly applying fit! without initializtion, so first initialize means
    # Initialize k means of gmm
	gmm.μₖ = permutedims(kmeanspp_initialization(data, gmm.k))
    
    ll_prev = -Inf
    for i in 1:10
        fit!(gmm, data; maxiter=1, tol=1e-3, initialize_kmeans=false)
        ll = log_likelihood(gmm, data)
        @test ll > ll_prev || isapprox(ll, ll_prev; atol=1e-6)
        ll_prev = ll
    end
end

"""
Tests for PoissonMixtureModel
"""

# Test general properties of PoissonMixtureModel
function test_PoissonMixtureModel_properties(pmm::PoissonMixtureModel, k::Int)
    @test pmm.k == k
    @test length(pmm.λₖ) == k
    @test length(pmm.πₖ) == k
    @test sum(pmm.πₖ) ≈ 1.0
end

function testPoissonMixtureModel_E_Step(pmm::PoissonMixtureModel, data::Union{Matrix{Int}, Vector{Int}})
    k::Int = pmm.k
    
    # Run E_Step
    class_probabilities = SSM.E_Step(pmm, data)
    # Check dimensions
    @test size(class_probabilities) == (size(data, 1), k)
    # Check if the row sums are close to 1 (since they represent probabilities)
    @test all(x -> isapprox(x, 1.0; atol=1e-6), sum(class_probabilities, dims=2))
    
    test_PoissonMixtureModel_properties(pmm, k)
end

function testPoissonMixtureModel_M_Step(pmm::PoissonMixtureModel, data::Union{Matrix{Int}, Vector{Int}})
    k::Int = pmm.k

    class_probabilities = SSM.E_Step(pmm, data)

    # Run M_Step
    SSM.M_Step!(pmm, data, class_probabilities)

    test_PoissonMixtureModel_properties(pmm, k)
end

function testPoissonMixtureModel_fit(pmm::PoissonMixtureModel, data::Union{Matrix{Int}, Vector{Int}})
    k::Int = pmm.k

    # Run fit!
    fit!(pmm, data; maxiter=10, tol=1e-3)

    test_PoissonMixtureModel_properties(pmm, k)
end

function test_log_likelihood(pmm::PoissonMixtureModel, data::Union{Matrix{Int}, Vector{Int}})
    # Calculate log-likelihood
    ll = log_likelihood(pmm, data)

    # Check if log-likelihood is a scalar
    @test size(ll) == ()

    # Log-likelihood should not necessarily be negative for Poisson models

    # Initialize λₖ with kmeans_init
    λₖ_matrix = permutedims(kmeanspp_initialization(Float64.(data), pmm.k))
    pmm.λₖ = vec(λₖ_matrix)

    # Log-likelihood should monotonically increase with iterations (when using exact EM)
    ll_prev = -Inf
    for i in 1:10
        fit!(pmm, data; maxiter=1, tol=1e-3, initialize_kmeans=false)
        ll = log_likelihood(pmm, data)
        @test ll > ll_prev || isapprox(ll, ll_prev; atol=1e-6)
        ll_prev = ll
    end
end


=======
include("MixtureModels/GaussianMixtureModel.jl")
>>>>>>> e624341d

include("MixtureModels/PoissonMixtureModel.jl")

@testset "MixtureModels.jl Tests" begin
    # Test GaussianMixtureModel

    
    # Initialize test models


    # Standard GaussianMixtureModel model

    # Number of clusters
    k = 3
    # Dimension of data points
    data_dim = 2
    # Construct gmm
    standard_gmm = GaussianMixtureModel(k, data_dim)
    # Generate sample data
    standard_data = randn(10, data_dim)

    # Test constructor method of GaussianMixtureModel
    test_GaussianMixtureModel_properties(standard_gmm, k, data_dim)



    # Vector-data GaussianMixtureModel model

    # Number of clusters
    k = 2
    # Dimension of data points
    data_dim = 1
    # Construct gmm
    vector_gmm = GaussianMixtureModel(k, data_dim)
    # Generate sample data
    vector_data = randn(1000,)
    # Test constructor method of GaussianMixtureModel
    test_GaussianMixtureModel_properties(vector_gmm, k, data_dim)
  
    # Test EM methods of the GaussianMixtureModels

    # Paired data and GaussianMixtureModels to test
    tester_set = [
        (standard_gmm, standard_data), 
        (vector_gmm, vector_data),
        ]

    for (gmm, data) in tester_set
        k = gmm.k
        data_dim = size(data, 2)

        gmm = GaussianMixtureModel(k, data_dim)
        testGaussianMixtureModel_E_Step(gmm, data)

        gmm = GaussianMixtureModel(k, data_dim)
        testGaussianMixtureModel_M_Step(gmm, data)

        gmm = GaussianMixtureModel(k, data_dim)
        testGaussianMixtureModel_fit(gmm, data)

        gmm = GaussianMixtureModel(k, data_dim)
        test_log_likelihood(gmm, data)
    end
  
    # Test PoissonMixtureModel
    k = 3  # Number of clusters
    
    # Simulate some Poisson-distributed data using the sample function
    # First, define a temporary PMM for sampling purposes
    temp_pmm = PoissonMixtureModel(k)
    temp_pmm.λₖ = [5.0, 10.0, 15.0]  # Assign some λ values for generating data
    temp_pmm.πₖ = [1/3, 1/3, 1/3]  # Equal mixing coefficients for simplicity
    data = SSM.sample(temp_pmm, 300)  # Generate sample data
    
    standard_pmm = PoissonMixtureModel(k)
    
    # Conduct tests
    test_PoissonMixtureModel_properties(standard_pmm, k)
    
    tester_set = [(standard_pmm, data)]
    
    for (pmm, data) in tester_set
        pmm = PoissonMixtureModel(k)
        testPoissonMixtureModel_E_Step(pmm, data)
        pmm = PoissonMixtureModel(k)
        testPoissonMixtureModel_M_Step(pmm, data)
        pmm = PoissonMixtureModel(k)
        testPoissonMixtureModel_fit(pmm, data)
        pmm = PoissonMixtureModel(k)
        test_log_likelihood(pmm, data)
    end
end

"""
Tests for HiddenMarkovModels.jl
"""

include("HiddenMarkovModels/HiddenMarkovModels.jl")

@testset "HiddenMarkovModels.jl Tests" begin
    test_toy_HMM()
    test_GaussianHMM_constructor()
    test_HMM_forward_and_back()
    test_HMM_gamma_xi()
    test_HMM_E_step()
    test_HMM_M_step()
    test_HMM_EM()
end

"""
Tests for LDS.jl
"""
<<<<<<< HEAD
# Create a toy example for all LDS tests. This example represents a pendulum in a frictionless environment.
g = 9.81 # gravity
l = 1.0 # length of pendulum
dt = 0.01 # time step
T = 10.0 # total time
# Discrete-time dynamics
A = [1.0 dt; -g/l*dt 1.0]
# Initial state
x0 = [0.0; 1.0]
# Time vector
t = 0:dt:T
# Define the LDS model parameters
H = I(2)  # Observation matrix (assuming direct observation)
Q = 0.00001 * I(2)  # Process noise covariance
observation_noise_std = 0.5
R = (observation_noise_std^2) * I(2)  # Observation noise covariance
p0 = 0.1*I(2)  # Initial state covariance
x0 = [0.0; 1.0]  # Initial state mean
# Generate true data
x = zeros(2, length(t))
x[:,1] = x0
for i = 2:length(t)
    x[:,i] = A*x[:,i-1]
end
# Generate noisy data
x_noisy = zeros(2, length(t))
x_noisy[:, 1] = x0

noise = rand(Normal(0, observation_noise_std), (2, length(t)))

for i in 2:length(t)
    x_noisy[:, i] = A * x[:, i-1] + noise[:, i]
end

function test_LDS_with_params()
    # Create the Kalman filter parameter vector
    kf = LDS(;A=A, H=H, Q=Q, R=R, x0=x0, p0=p0, obs_dim=2, latent_dim=2, fit_bool=Vector([false, false, false, false, false, false, false, false]))
    # confirm parameters are set correctly
    @test kf.A == A
    @test kf.H == H
    @test isapprox(kf.B, zeros(kf.latent_dim, size(kf.inputs, 2)), atol=1e-6)
    @test kf.Q == Q
    @test kf.R == R
    @test kf.x0 == x0
    @test kf.p0 == p0
    @test isapprox(kf.inputs, zeros(1, 1), atol=1e-6)
    @test kf.obs_dim == 2
    @test kf.latent_dim == 2
    @test kf.fit_bool == Vector([false, false, false, false, false, false, false, false])
    # run the filter
    x_filt, p_filt, x_pred, p_pred, v, F, K, ml = KalmanFilter(kf, x_noisy')
    # check dimensions
    @test size(x_filt) == (length(t), 2)
    @test size(p_filt) == (length(t), 2, 2)
    @test size(x_pred) == (length(t), 2)
    @test size(p_pred) == (length(t), 2, 2)
    @test size(v) == (length(t), 2)
    @test size(F) == (length(t), 2, 2)
    @test size(K) == (length(t), 2, 2)
    # run the smoother
    x_smooth, p_smooth = KalmanSmoother(kf, x_noisy')
    # check dimensions
    @test size(x_smooth) == (length(t), 2)
    @test size(p_smooth) == (length(t), 2, 2)
end

function test_LDS_without_params()
    # Create the Kalman filter without any params
    kf = LDS(; obs_dim=2, latent_dim=2, fit_bool=Vector([true, true, true, true, true, true, true]))
    # confirm parameters are set correctly
    @test !isempty(kf.A)
    @test !isempty(kf.H)
    @test !isempty(kf.B)
    @test !isempty(kf.Q)
    @test !isempty(kf.R)
    @test !isempty(kf.x0)
    @test !isempty(kf.p0)
    @test !isempty(kf.inputs)
    @test kf.obs_dim == 2
    @test kf.latent_dim == 2
    @test kf.fit_bool == fill(true, 7)
end

function test_LDS_E_Step()
    # Create the Kalman filter parameter vector
    kf = LDS(;A=A, H=H, Q=Q, R=R, x0=x0, p0=p0, obs_dim=2, latent_dim=2, fit_bool=Vector([true, true, true, true, true, true, true]))
    # run the E_Step
    x_smooth, p_smooth, E_z, E_zz, E_zz_prev, ml = SSM.E_Step(kf, x_noisy')
    # check dimensions
    @test size(x_smooth) == (length(t), 2)
    @test size(p_smooth) == (length(t), 2, 2)
    @test size(E_z) == (length(t), 2)
    @test size(E_zz) == (length(t), 2, 2)
    @test size(E_zz_prev) == (length(t), 2, 2)
    @test size(ml) == ()
end

function test_LDS_M_Step!()
    # Create the Kalman filter parameter vector
    kf = LDS(;A=A, H=H, Q=Q, R=R, x0=x0, p0=p0, obs_dim=2, latent_dim=2, fit_bool=Vector([true, true, true, true, true, true, true]))
    # run the E_Step
    x_smooth, p_smooth, E_z, E_zz, E_zz_prev, ml = SSM.E_Step(kf, x_noisy')
    # run the M_Step
    SSM.M_Step!(kf, E_z, E_zz, E_zz_prev, x_noisy')
    # check if the parameters are updated
    @test kf.A !== A
    @test kf.H !== H
    @test isapprox(kf.B, zeros(kf.latent_dim, 1))
    @test kf.Q !== Q
    @test kf.R !== R
    @test kf.x0 !== x0
    @test kf.p0 !== p0
    @test isapprox(kf.inputs, zeros(1, 1))
    @test kf.obs_dim == 2
    @test kf.latent_dim == 2
    @test kf.fit_bool == Vector([true, true, true, true, true, true, true])
end

function test_LDS_EM()
    kf = LDS(;A=A, H=H, Q=Q, R=R, x0=x0, p0=p0, obs_dim=2, latent_dim=2, fit_bool=Vector([true, true, true, true, true, true, true]))
    # run the EM
    for i in 1:10
        ml_prev = -Inf
        l, ml = SSM.KalmanFilterEM!(kf, x_noisy', 1)
        @test ml > ml_prev
        ml_prev = ml
    end
    # check if the parameters are updated
    @test kf.A !== A
    @test kf.H !== H
    @test isapprox(kf.B, zeros(kf.latent_dim, 1))
    @test kf.Q !== Q
    @test kf.R !== R
    @test kf.x0 !== x0
    @test kf.p0 !== p0
    @test isapprox(kf.inputs, zeros(1, 1))
    @test kf.obs_dim == 2
    @test kf.latent_dim == 2
    @test kf.fit_bool == Vector([true, true, true, true, true, true, true]) 
end

function test_direct_smoother()
    # create kalman filter object
    kf = LDS(;A=A, H=H, Q=Q, R=R, x0=x0, p0=p0, obs_dim=2, latent_dim=2, fit_bool=Vector([true, true, true, true, true, true, true]))
    # run the RTS-Smoother
    x_smooth, p_smooth = KalmanSmoother(kf, x_noisy')
    # run the Direct Smoothing algorithm
    x_smooth_direct, p_smooth_direct = KalmanSmoother(kf, permutedims(x_noisy), "Direct")
    @test size(x_smooth) == size(x_smooth_direct)
    @test size(p_smooth) == size(p_smooth_direct)
    # check if the results are the same
    @test isapprox(x_smooth, x_smooth_direct, atol=1e-6)
    @test isapprox(p_smooth, p_smooth_direct, atol=1e-6)
end

function test_LDS_gradient()
    # create kalman filter object
    kf = LDS(;A=A, H=H, Q=Q, R=R, x0=x0, p0=p0, obs_dim=2, latent_dim=2, fit_bool=Vector([true, true, true, true, true, true, true]))
    # calcualte the gradient
    grad = SSM.Gradient(kf, x_noisy', zeros(size(x_noisy')))
    # check dimensions
    @test size(grad) == (length(t), kf.obs_dim)
    # calculate the gradient using autodiff
    obj(x) = x -> SSM.loglikelihood(x, kf, x_noisy')
    grad_auto = ForwardDiff.gradient(obj(x), zeros(size(x_noisy')))
    # check if the gradients are the same
    @test isapprox(grad, grad_auto, atol=1e-6)
end

function test_LDS_Hessian()
    # create kalman filter object
    kf = LDS(;A=A, H=H, Q=Q, R=R, x0=x0, p0=p0, obs_dim=2, latent_dim=2, fit_bool=Vector([true, true, true, true, true, true, true]))
    # calcualte the Hessian
    hess, main, super, sub = SSM.Hessian(kf, x_noisy[:, 1:3]') # only look at first three observations as hessian is expensive to calculate using autodiff

    # check lengths of main, super, and sub diagonals
    @test typeof(main) == Vector{Matrix{Float64}}
    @test typeof(super) == Vector{Matrix{Float64}}
    @test typeof(sub) == Vector{Matrix{Float64}}
    @test length(main) == 3
    @test length(super) == 2
    @test length(sub) == 2

    # check dimensions
    @test size(hess) == (3*kf.obs_dim, 3*kf.obs_dim)

    # calculate the Hessian using autodiff
    function log_likelihood(x::AbstractArray, l::LDS, y::AbstractArray)
        # this wrapper function just makes it so we can pass a D x T array and not a T x D array. Otherwise the Hessian is out of order.
        x = x'
        ll = SSM.loglikelihood(x, l, y)
        return ll  # Negate the log-likelihood
    end
    obj(x) = x -> log_likelihood(x, kf, zeros(size(x_noisy[:, 1:3]')))
    hess_auto = ForwardDiff.hessian(obj(x), zeros(size(x_noisy[:, 1:3])))
    # check if the Hessian are the same
    @test isapprox(Matrix(hess), hess_auto, atol=1e-6)
end


=======

include("LDS/LDS.jl")
>>>>>>> e624341d

@testset "LDS.jl Tests" begin
    test_LDS_with_params()
    test_LDS_without_params()
    test_LDS_E_Step()
    test_LDS_M_Step!()
    test_LDS_EM()
    test_direct_smoother()
    test_LDS_gradient()
    test_LDS_Hessian()
end

"""
Tests for Regression.jl
""" 

include("Regression/GaussianRegression.jl")

@testset "GaussianRegression Tests" begin
    test_GaussianRegression_fit()
    test_GaussianRegression_loglikelihood()
    test_GaussianRegression_default_model()
    test_GaussianRegression_intercept()
    test_Gaussian_ll_gradient()
end

include("Regression/BernoulliRegression.jl")

@testset "BernoulliRegression Tests" begin
    test_BernoulliRegression_fit()
    test_BernoulliRegression_loglikelihood()
    test_BernoulliRegression_empty_model()
    test_BernoulliRegression_intercept()
    test_Bernoulli_ll_gradient()
end

include("Regression/PoissonRegression.jl")

@testset "PoissonRegression Tests" begin
    test_PoissonRegression_fit()
    test_PoissonRegression_loglikelihood()
    test_PoissonRegression_empty_model()
    test_PoissonRegression_intercept()
    test_Poisson_ll_gradient()
end

"""
Tests for Emissions.jl
"""

include("Emissions/Emissions.jl")

@testset "Emissions.jl Tests" begin
    test_GaussianEmission()
    test_regression_emissions()
end

"""
Tests for Utilities.jl
"""

include("Utilities/Utilities.jl")

@testset "Utilities.jl Tests" begin
    test_euclidean_distance()
    test_kmeanspp_initialization()
    test_kmeans_clustering()
    test_block_tridgm()
    test_interleave_reshape()
end

"""
Tests for Preprocessing.jl
"""

function test_PPCA_with_params()
    # Set parameters
    W = randn(3, 2)
    σ² = 0.5
    # create "data"
    X = randn(100, 3)
    μ = mean(X, dims=1)
    # create PPCA object
    ppca = ProbabilisticPCA(W, σ², μ, 2, 3, Matrix{Float64}(undef, 0, 0))
    # Check if parameters are set correctly
    @test ppca.W === W
    @test ppca.σ² === σ²
    @test ppca.μ === μ
    @test ppca.D === 3
    @test ppca.K === 2
    @test isempty(ppca.z)
end

function test_PPCA_without_params()
    # create ppca object
    ppca = ProbabilisticPCA(;K=2, D=3)
    # Check if parameters are set correctly
    @test size(ppca.W) == (3, 2)
    @test ppca.σ² > 0
    @test isempty(ppca.μ)
    @test ppca.D == 3
    @test ppca.K == 2
    @test isempty(ppca.z)
end

function test_PPCA_E_and_M_Step()
    # create ppca object
    ppca = ProbabilisticPCA(;K=2, D=3)
    # create data
    X = randn(100, 3)
    # assign μ, normally fit! does this
    μ = mean(X, dims=1)
    ppca.μ = μ
    # run E-step
    E_z, E_zz = SSM.E_Step(ppca, X)
    # check dimensions
    @test size(E_z) == (100, 2)
    @test size(E_zz) == (100, 2, 2)
    # run M-step, but first save the old parameters
    W_old = ppca.W
    σ²_old = ppca.σ²
    SSM.M_Step!(ppca, X, E_z, E_zz)
    # check if the parameters are updated
    @test ppca.W !== W_old
    @test ppca.σ² !== σ²_old
    @test ppca.μ === μ
end

function test_PPCA_fit()
    # create ppca object
    ppca = ProbabilisticPCA(;K=2, D=3)
    # create data
    X = randn(100, 3)
    # fit the model
    ll = fit!(ppca, X)
    # check if the parameters are updated
    @test ppca.σ² > 0
    @test size(ppca.W) == (3, 2)
    @test size(ppca.μ) == (1, 3)
    @test size(ppca.z) == (100, 2)
    # check loglikelihood only increases
    @test all(diff(ll) .> 0)
    # also check that the loglikelihood is a scalar
    ll = SSM.loglikelihood(ppca, X)
    @test size(ll) == ()
end

@testset "PPCA Tests" begin
    test_PPCA_with_params()
    test_PPCA_without_params()
    test_PPCA_E_and_M_Step()
    test_PPCA_fit()
end

"""
Tests for MarkovRegression.jl
"""

<<<<<<< HEAD
function test_HMMGLM_initialization()
    # initialize models
    K = 3
    gaussian_model = SwitchingGaussianRegression(num_features=2, num_targets=1, K=K)
    bernoulli_model = SwitchingBernoulliRegression(K=K)
    poisson_model = SwitchingPoissonRegression(K=K)
    # test properties
    test_hmmglm_properties(gaussian_model)
    test_hmmglm_properties(bernoulli_model)
    test_hmmglm_properties(poisson_model)

    @test gaussian_model.B[1].regression.λ == 0.0
    @test gaussian_model.B[2].regression.λ == 0.0
    @test bernoulli_model.B[1].regression.λ == 0.0
    @test bernoulli_model.B[2].regression.λ == 0.0
    @test poisson_model.B[1].regression.λ == 0.0
    @test poisson_model.B[2].regression.λ == 0.0

end
=======
include("MarkovRegression/MarkovRegression.jl")
>>>>>>> e624341d

@testset "SwitchingRegression Tests" begin
    test_HMMGLM_initialization()
end<|MERGE_RESOLUTION|>--- conflicted
+++ resolved
@@ -13,159 +13,7 @@
 Tests for MixtureModels.jl
 """
 
-<<<<<<< HEAD
-# Test general properties of GaussianMixtureModel
-function test_GaussianMixtureModel_properties(gmm::GaussianMixtureModel, k::Int, data_dim::Int)
-    @test gmm.k == k
-    @test size(gmm.μₖ) == (k, data_dim)
-
-    for Σ in gmm.Σₖ
-        @test size(Σ) == (data_dim, data_dim)
-        @test ishermitian(Σ)
-    end
-
-    @test length(gmm.πₖ) == k
-    @test sum(gmm.πₖ) ≈ 1.0
-end
-
-function testGaussianMixtureModel_E_Step(gmm::GaussianMixtureModel, data::Union{Matrix{Float64}, Vector{Float64}})
-
-    k::Int = gmm.k
-    data_dim::Int = size(data, 2)
-    
-    # Run E_Step
-    class_probabilities = SSM.E_Step(gmm, data)
-    # Check dimensions
-    @test size(class_probabilities) == (size(data, 1), k)
-    # Check if the row sums are close to 1 (since they represent probabilities)
-    @test all(x -> isapprox(x, 1.0; atol=1e-6), sum(class_probabilities, dims=2))
-    
-    test_GaussianMixtureModel_properties(gmm, k, data_dim)
-end
-
-function testGaussianMixtureModel_M_Step(gmm::GaussianMixtureModel, data::Union{Matrix{Float64}, Vector{Float64}})
-
-    k::Int = gmm.k
-    data_dim::Int = size(data, 2)
-
-    class_probabilities = SSM.E_Step(gmm, data)
-
-    # Run M_Step
-    SSM.M_Step!(gmm, data, class_probabilities)
-
-    test_GaussianMixtureModel_properties(gmm, k, data_dim)
-end
-
-function testGaussianMixtureModel_fit(gmm::GaussianMixtureModel, data::Union{Matrix{Float64}, Vector{Float64}})
-
-    k::Int = gmm.k
-    data_dim::Int = size(data, 2)
-
-    # Run fit!
-    fit!(gmm, data; maxiter=10, tol=1e-3)
-
-    test_GaussianMixtureModel_properties(gmm, k, data_dim)
-end
-
-function test_log_likelihood(gmm::GaussianMixtureModel, data::Union{Matrix{Float64}, Vector{Float64}})
-
-    # Calculate log-likelihood
-    ll = log_likelihood(gmm, data)
-
-    # Check if log-likelihood is a scalar
-    @test size(ll) == ()
-
-    # Log-likelihood should be a negative float
-    @test ll < 0.0
-
-    # Log-likelihood should monotonically increase with iterations (when using exact EM)
-
-    #repeatedly applying fit! without initializtion, so first initialize means
-    # Initialize k means of gmm
-	gmm.μₖ = permutedims(kmeanspp_initialization(data, gmm.k))
-    
-    ll_prev = -Inf
-    for i in 1:10
-        fit!(gmm, data; maxiter=1, tol=1e-3, initialize_kmeans=false)
-        ll = log_likelihood(gmm, data)
-        @test ll > ll_prev || isapprox(ll, ll_prev; atol=1e-6)
-        ll_prev = ll
-    end
-end
-
-"""
-Tests for PoissonMixtureModel
-"""
-
-# Test general properties of PoissonMixtureModel
-function test_PoissonMixtureModel_properties(pmm::PoissonMixtureModel, k::Int)
-    @test pmm.k == k
-    @test length(pmm.λₖ) == k
-    @test length(pmm.πₖ) == k
-    @test sum(pmm.πₖ) ≈ 1.0
-end
-
-function testPoissonMixtureModel_E_Step(pmm::PoissonMixtureModel, data::Union{Matrix{Int}, Vector{Int}})
-    k::Int = pmm.k
-    
-    # Run E_Step
-    class_probabilities = SSM.E_Step(pmm, data)
-    # Check dimensions
-    @test size(class_probabilities) == (size(data, 1), k)
-    # Check if the row sums are close to 1 (since they represent probabilities)
-    @test all(x -> isapprox(x, 1.0; atol=1e-6), sum(class_probabilities, dims=2))
-    
-    test_PoissonMixtureModel_properties(pmm, k)
-end
-
-function testPoissonMixtureModel_M_Step(pmm::PoissonMixtureModel, data::Union{Matrix{Int}, Vector{Int}})
-    k::Int = pmm.k
-
-    class_probabilities = SSM.E_Step(pmm, data)
-
-    # Run M_Step
-    SSM.M_Step!(pmm, data, class_probabilities)
-
-    test_PoissonMixtureModel_properties(pmm, k)
-end
-
-function testPoissonMixtureModel_fit(pmm::PoissonMixtureModel, data::Union{Matrix{Int}, Vector{Int}})
-    k::Int = pmm.k
-
-    # Run fit!
-    fit!(pmm, data; maxiter=10, tol=1e-3)
-
-    test_PoissonMixtureModel_properties(pmm, k)
-end
-
-function test_log_likelihood(pmm::PoissonMixtureModel, data::Union{Matrix{Int}, Vector{Int}})
-    # Calculate log-likelihood
-    ll = log_likelihood(pmm, data)
-
-    # Check if log-likelihood is a scalar
-    @test size(ll) == ()
-
-    # Log-likelihood should not necessarily be negative for Poisson models
-
-    # Initialize λₖ with kmeans_init
-    λₖ_matrix = permutedims(kmeanspp_initialization(Float64.(data), pmm.k))
-    pmm.λₖ = vec(λₖ_matrix)
-
-    # Log-likelihood should monotonically increase with iterations (when using exact EM)
-    ll_prev = -Inf
-    for i in 1:10
-        fit!(pmm, data; maxiter=1, tol=1e-3, initialize_kmeans=false)
-        ll = log_likelihood(pmm, data)
-        @test ll > ll_prev || isapprox(ll, ll_prev; atol=1e-6)
-        ll_prev = ll
-    end
-end
-
-
-=======
 include("MixtureModels/GaussianMixtureModel.jl")
->>>>>>> e624341d
-
 include("MixtureModels/PoissonMixtureModel.jl")
 
 @testset "MixtureModels.jl Tests" begin
@@ -277,211 +125,7 @@
 """
 Tests for LDS.jl
 """
-<<<<<<< HEAD
-# Create a toy example for all LDS tests. This example represents a pendulum in a frictionless environment.
-g = 9.81 # gravity
-l = 1.0 # length of pendulum
-dt = 0.01 # time step
-T = 10.0 # total time
-# Discrete-time dynamics
-A = [1.0 dt; -g/l*dt 1.0]
-# Initial state
-x0 = [0.0; 1.0]
-# Time vector
-t = 0:dt:T
-# Define the LDS model parameters
-H = I(2)  # Observation matrix (assuming direct observation)
-Q = 0.00001 * I(2)  # Process noise covariance
-observation_noise_std = 0.5
-R = (observation_noise_std^2) * I(2)  # Observation noise covariance
-p0 = 0.1*I(2)  # Initial state covariance
-x0 = [0.0; 1.0]  # Initial state mean
-# Generate true data
-x = zeros(2, length(t))
-x[:,1] = x0
-for i = 2:length(t)
-    x[:,i] = A*x[:,i-1]
-end
-# Generate noisy data
-x_noisy = zeros(2, length(t))
-x_noisy[:, 1] = x0
-
-noise = rand(Normal(0, observation_noise_std), (2, length(t)))
-
-for i in 2:length(t)
-    x_noisy[:, i] = A * x[:, i-1] + noise[:, i]
-end
-
-function test_LDS_with_params()
-    # Create the Kalman filter parameter vector
-    kf = LDS(;A=A, H=H, Q=Q, R=R, x0=x0, p0=p0, obs_dim=2, latent_dim=2, fit_bool=Vector([false, false, false, false, false, false, false, false]))
-    # confirm parameters are set correctly
-    @test kf.A == A
-    @test kf.H == H
-    @test isapprox(kf.B, zeros(kf.latent_dim, size(kf.inputs, 2)), atol=1e-6)
-    @test kf.Q == Q
-    @test kf.R == R
-    @test kf.x0 == x0
-    @test kf.p0 == p0
-    @test isapprox(kf.inputs, zeros(1, 1), atol=1e-6)
-    @test kf.obs_dim == 2
-    @test kf.latent_dim == 2
-    @test kf.fit_bool == Vector([false, false, false, false, false, false, false, false])
-    # run the filter
-    x_filt, p_filt, x_pred, p_pred, v, F, K, ml = KalmanFilter(kf, x_noisy')
-    # check dimensions
-    @test size(x_filt) == (length(t), 2)
-    @test size(p_filt) == (length(t), 2, 2)
-    @test size(x_pred) == (length(t), 2)
-    @test size(p_pred) == (length(t), 2, 2)
-    @test size(v) == (length(t), 2)
-    @test size(F) == (length(t), 2, 2)
-    @test size(K) == (length(t), 2, 2)
-    # run the smoother
-    x_smooth, p_smooth = KalmanSmoother(kf, x_noisy')
-    # check dimensions
-    @test size(x_smooth) == (length(t), 2)
-    @test size(p_smooth) == (length(t), 2, 2)
-end
-
-function test_LDS_without_params()
-    # Create the Kalman filter without any params
-    kf = LDS(; obs_dim=2, latent_dim=2, fit_bool=Vector([true, true, true, true, true, true, true]))
-    # confirm parameters are set correctly
-    @test !isempty(kf.A)
-    @test !isempty(kf.H)
-    @test !isempty(kf.B)
-    @test !isempty(kf.Q)
-    @test !isempty(kf.R)
-    @test !isempty(kf.x0)
-    @test !isempty(kf.p0)
-    @test !isempty(kf.inputs)
-    @test kf.obs_dim == 2
-    @test kf.latent_dim == 2
-    @test kf.fit_bool == fill(true, 7)
-end
-
-function test_LDS_E_Step()
-    # Create the Kalman filter parameter vector
-    kf = LDS(;A=A, H=H, Q=Q, R=R, x0=x0, p0=p0, obs_dim=2, latent_dim=2, fit_bool=Vector([true, true, true, true, true, true, true]))
-    # run the E_Step
-    x_smooth, p_smooth, E_z, E_zz, E_zz_prev, ml = SSM.E_Step(kf, x_noisy')
-    # check dimensions
-    @test size(x_smooth) == (length(t), 2)
-    @test size(p_smooth) == (length(t), 2, 2)
-    @test size(E_z) == (length(t), 2)
-    @test size(E_zz) == (length(t), 2, 2)
-    @test size(E_zz_prev) == (length(t), 2, 2)
-    @test size(ml) == ()
-end
-
-function test_LDS_M_Step!()
-    # Create the Kalman filter parameter vector
-    kf = LDS(;A=A, H=H, Q=Q, R=R, x0=x0, p0=p0, obs_dim=2, latent_dim=2, fit_bool=Vector([true, true, true, true, true, true, true]))
-    # run the E_Step
-    x_smooth, p_smooth, E_z, E_zz, E_zz_prev, ml = SSM.E_Step(kf, x_noisy')
-    # run the M_Step
-    SSM.M_Step!(kf, E_z, E_zz, E_zz_prev, x_noisy')
-    # check if the parameters are updated
-    @test kf.A !== A
-    @test kf.H !== H
-    @test isapprox(kf.B, zeros(kf.latent_dim, 1))
-    @test kf.Q !== Q
-    @test kf.R !== R
-    @test kf.x0 !== x0
-    @test kf.p0 !== p0
-    @test isapprox(kf.inputs, zeros(1, 1))
-    @test kf.obs_dim == 2
-    @test kf.latent_dim == 2
-    @test kf.fit_bool == Vector([true, true, true, true, true, true, true])
-end
-
-function test_LDS_EM()
-    kf = LDS(;A=A, H=H, Q=Q, R=R, x0=x0, p0=p0, obs_dim=2, latent_dim=2, fit_bool=Vector([true, true, true, true, true, true, true]))
-    # run the EM
-    for i in 1:10
-        ml_prev = -Inf
-        l, ml = SSM.KalmanFilterEM!(kf, x_noisy', 1)
-        @test ml > ml_prev
-        ml_prev = ml
-    end
-    # check if the parameters are updated
-    @test kf.A !== A
-    @test kf.H !== H
-    @test isapprox(kf.B, zeros(kf.latent_dim, 1))
-    @test kf.Q !== Q
-    @test kf.R !== R
-    @test kf.x0 !== x0
-    @test kf.p0 !== p0
-    @test isapprox(kf.inputs, zeros(1, 1))
-    @test kf.obs_dim == 2
-    @test kf.latent_dim == 2
-    @test kf.fit_bool == Vector([true, true, true, true, true, true, true]) 
-end
-
-function test_direct_smoother()
-    # create kalman filter object
-    kf = LDS(;A=A, H=H, Q=Q, R=R, x0=x0, p0=p0, obs_dim=2, latent_dim=2, fit_bool=Vector([true, true, true, true, true, true, true]))
-    # run the RTS-Smoother
-    x_smooth, p_smooth = KalmanSmoother(kf, x_noisy')
-    # run the Direct Smoothing algorithm
-    x_smooth_direct, p_smooth_direct = KalmanSmoother(kf, permutedims(x_noisy), "Direct")
-    @test size(x_smooth) == size(x_smooth_direct)
-    @test size(p_smooth) == size(p_smooth_direct)
-    # check if the results are the same
-    @test isapprox(x_smooth, x_smooth_direct, atol=1e-6)
-    @test isapprox(p_smooth, p_smooth_direct, atol=1e-6)
-end
-
-function test_LDS_gradient()
-    # create kalman filter object
-    kf = LDS(;A=A, H=H, Q=Q, R=R, x0=x0, p0=p0, obs_dim=2, latent_dim=2, fit_bool=Vector([true, true, true, true, true, true, true]))
-    # calcualte the gradient
-    grad = SSM.Gradient(kf, x_noisy', zeros(size(x_noisy')))
-    # check dimensions
-    @test size(grad) == (length(t), kf.obs_dim)
-    # calculate the gradient using autodiff
-    obj(x) = x -> SSM.loglikelihood(x, kf, x_noisy')
-    grad_auto = ForwardDiff.gradient(obj(x), zeros(size(x_noisy')))
-    # check if the gradients are the same
-    @test isapprox(grad, grad_auto, atol=1e-6)
-end
-
-function test_LDS_Hessian()
-    # create kalman filter object
-    kf = LDS(;A=A, H=H, Q=Q, R=R, x0=x0, p0=p0, obs_dim=2, latent_dim=2, fit_bool=Vector([true, true, true, true, true, true, true]))
-    # calcualte the Hessian
-    hess, main, super, sub = SSM.Hessian(kf, x_noisy[:, 1:3]') # only look at first three observations as hessian is expensive to calculate using autodiff
-
-    # check lengths of main, super, and sub diagonals
-    @test typeof(main) == Vector{Matrix{Float64}}
-    @test typeof(super) == Vector{Matrix{Float64}}
-    @test typeof(sub) == Vector{Matrix{Float64}}
-    @test length(main) == 3
-    @test length(super) == 2
-    @test length(sub) == 2
-
-    # check dimensions
-    @test size(hess) == (3*kf.obs_dim, 3*kf.obs_dim)
-
-    # calculate the Hessian using autodiff
-    function log_likelihood(x::AbstractArray, l::LDS, y::AbstractArray)
-        # this wrapper function just makes it so we can pass a D x T array and not a T x D array. Otherwise the Hessian is out of order.
-        x = x'
-        ll = SSM.loglikelihood(x, l, y)
-        return ll  # Negate the log-likelihood
-    end
-    obj(x) = x -> log_likelihood(x, kf, zeros(size(x_noisy[:, 1:3]')))
-    hess_auto = ForwardDiff.hessian(obj(x), zeros(size(x_noisy[:, 1:3])))
-    # check if the Hessian are the same
-    @test isapprox(Matrix(hess), hess_auto, atol=1e-6)
-end
-
-
-=======
-
 include("LDS/LDS.jl")
->>>>>>> e624341d
 
 @testset "LDS.jl Tests" begin
     test_LDS_with_params()
@@ -640,29 +284,7 @@
 Tests for MarkovRegression.jl
 """
 
-<<<<<<< HEAD
-function test_HMMGLM_initialization()
-    # initialize models
-    K = 3
-    gaussian_model = SwitchingGaussianRegression(num_features=2, num_targets=1, K=K)
-    bernoulli_model = SwitchingBernoulliRegression(K=K)
-    poisson_model = SwitchingPoissonRegression(K=K)
-    # test properties
-    test_hmmglm_properties(gaussian_model)
-    test_hmmglm_properties(bernoulli_model)
-    test_hmmglm_properties(poisson_model)
-
-    @test gaussian_model.B[1].regression.λ == 0.0
-    @test gaussian_model.B[2].regression.λ == 0.0
-    @test bernoulli_model.B[1].regression.λ == 0.0
-    @test bernoulli_model.B[2].regression.λ == 0.0
-    @test poisson_model.B[1].regression.λ == 0.0
-    @test poisson_model.B[2].regression.λ == 0.0
-
-end
-=======
 include("MarkovRegression/MarkovRegression.jl")
->>>>>>> e624341d
 
 @testset "SwitchingRegression Tests" begin
     test_HMMGLM_initialization()
