--- conflicted
+++ resolved
@@ -2,12 +2,8 @@
 """Linear Dynamical Systems Models e.g. the Kalman Filter, (recurrent) Switching Linear Dynamical Systems, etc."""
 
 # export statement
-<<<<<<< HEAD
 export LDS, KalmanFilter, KalmanSmoother, loglikelihood, PoissonLDS
-=======
-export LDS, KalmanFilter, KalmanSmoother, loglikelihood
 export RTSSmoother, DirectSmoother, KalmanSmoother, KalmanFilterEM!, loglikelihood, marginal_loglikelihood
->>>>>>> a7ee03b8
 
 """
     LDS
@@ -65,26 +61,13 @@
     latent_dim::Int,
     fit_bool::Vector{Bool}=fill(true, 7)
 )
-
-<<<<<<< HEAD
-# Function to initialize missing parameters
-function initialize_missing_parameters!(lds::LDS)
-    lds.A = lds.A === nothing ? rand(lds.latent_dim, lds.latent_dim) : lds.A
-    lds.H = lds.H === nothing ? rand(lds.obs_dim, lds.latent_dim) : lds.H
-    lds.Q = lds.Q === nothing ? Matrix{Float64}(I(lds.latent_dim)) : lds.Q
-    lds.R = lds.R === nothing ? Matrix{Float64}(I(lds.obs_dim)) : lds.R
-    lds.x0 = lds.x0 === nothing ? rand(lds.latent_dim) : lds.x0
-    lds.p0 = lds.p0 === nothing ? Matrix{Float64}(rand() * I(lds.latent_dim)) : lds.p0
-    if lds.inputs !== nothing
-        lds.B = lds.B === nothing ? rand(lds.latent_dim, size(lds.inputs, 2)) : lds.B
-=======
     A = isempty(A) ? rand(latent_dim, latent_dim) : A
     H = isempty(H) ? rand(obs_dim, latent_dim) : H
     B = isempty(B) ? zeros(latent_dim, 1) : B
-    Q = isempty(Q) ? I(latent_dim) : Q
-    R = isempty(R) ? I(obs_dim) : R
+    Q = isempty(Q) ? Matrix{Float64}(I(latent_dim)) : Q
+    R = isempty(R) ? Matrix{Float64}(I(latent_dim)) : R
     x0 = isempty(x0) ? rand(latent_dim) : x0
-    p0 = isempty(p0) ? I(latent_dim) : p0
+    p0 = isempty(p0) ? Matrix{Float64}(I(latent_dim)) : p0
     inputs = isempty(inputs) ? zeros(1, 1) : inputs
     
     # Ensure obs_dim and latent_dim are assigned values
@@ -94,7 +77,6 @@
 
     if latent_dim === nothing
         error("You must supply the dimension of the latent states.")
->>>>>>> a7ee03b8
     end
 
     return LDS(A, H, B, Q, R, x0, p0, inputs, obs_dim, latent_dim, fit_bool)
@@ -216,7 +198,6 @@
 end
 
 """
-<<<<<<< HEAD
     DirectSmoother(l::LDS, y::Matrix{<:Real})
 
 This function performs direct smoothing for a linear dynamical system (LDS) given the system parameters `l` and the observed data `y`.
@@ -255,54 +236,8 @@
         grad = SSM.Gradient(l, y, x)
         # reshape the gradient to a vector
         g .= vec(permutedims(-grad))
-=======
-    DirectSmoother(l::LDS, y::AbstractArray, tol::Float64=1e-6)
-
-Explanation TBC.
-
-# Arguments
-- `l::LDS`: LDS model
-- `y::AbstractArray`: Matrix of observations
-- `tol::Float64=1e-6`: Tolerance for convergence
-
-# Returns
-TBC
-"""
-function DirectSmoother(l::LDS, y::AbstractArray, tol::Float64=1e-6)
-    # Pre-allocate arrays
-    T = size(y, 1)
-    # Compute the prediction as a starting point for the optimization
-    xₜ = zeros(T, l.latent_dim)
-    xₜ[1, :] = l.x0
-    for t in 2:T
-        xₜ[t, :] = l.A * xₜ[t-1, :]
-    end
-    # Compute the Hessian of the loglikelihood
-    H, main, super, sub = Hessian(l, y)
-    # compute the inverse of the main diagonal of the Hessian, this is the posterior covariance
-    p_smooth = block_tridiagonal_inverse(-sub, -main, -super)
-    # now optimize
-    for i in 1:5 # this should stop at the first iteration in theory but likely will at iteration 2
-        # Compute the gradient
-        grad = Gradient(l, y, xₜ)
-        # reshape the gradient to a vector to pass to newton_raphson_step_tridg!, we transpose as the way Julia reshapes is by vertically stacking columns as we need to match up observations to the Hessian.
-        grad = Matrix{Float64}(reshape(grad', size(H, 1), 1))
-        # Compute the Newton-Raphson step        
-        xₜ₊₁ = newton_raphson_step_tridg!(xₜ, H, grad)
-        # Check for convergence (uncomment the following lines to enable convergence checking)
-        if norm(xₜ₊₁ - xₜ) < tol
-            println("Converged at iteration ", i)
-            println("Norm of gradient iterate difference: ", norm(xₜ₊₁ - xₜ))
-            return xₜ₊₁, p_smooth
-        else
-            println("Norm of gradient iterate difference: ", norm(xₜ₊₁ - xₜ))
-        end
-        # Update the iterate
-        xₜ = xₜ₊₁
->>>>>>> a7ee03b8
-    end
-
-<<<<<<< HEAD
+    end
+
     function h!(h::Matrix{<:Real}, vec_x::Vector{<:Real})
         # reshape the vector to a matrix
         x = SSM.interleave_reshape(vec_x, T, D)
@@ -310,29 +245,6 @@
         H, _, _, _ = SSM.Hessian(l, y)
         # reshape the hessian to a matrix
         h .= -H
-=======
-
-"""
-    KalmanSmoother(l::LDS, y::AbstractArray, method::String="RTS")
-
-Explanation TBC.
-
-# Arguments
-- `l::LDS`: LDS model
-- `y::AbstractArray`: Matrix of observations
-- `method::String="RTS"`: Method to use for smoothing
-
-# Returns
-TBC
-"""
-function KalmanSmoother(l::LDS, y::AbstractArray, method::String="RTS")
-    if method == "RTS"
-        return RTSSmoother(l, y)
-    elseif method == "Direct"
-        return DirectSmoother(l, y)
-    else 
-        error("Invalid method. Please choose either 'RTS' or 'Direct'.")
->>>>>>> a7ee03b8
     end
 
     # set up the optimization problem
@@ -530,19 +442,7 @@
     end
 end
 
-<<<<<<< HEAD
 function M_Step!(l::LDS, E_z::Matrix{<:Real}, E_zz::Array{<:Real}, E_zz_prev::Array{<:Real}, y_n::AbstractMatrix{<:Real})
-=======
-function E_Step(l::LDS, y::AbstractArray)
-    # run the kalman smoother
-    x_smooth, p_smooth, J, ml = KalmanSmoother(l, y)
-    # compute the sufficient statistics
-    E_z, E_zz, E_zz_prev = sufficient_statistics(J, p_smooth, x_smooth)
-    return x_smooth, p_smooth, E_z, E_zz, E_zz_prev, ml
-end
-
-function M_Step!(l::LDS, E_z, E_zz, E_zz_prev, y_n)
->>>>>>> a7ee03b8
     # update the parameters
     update_initial_state_mean!(l, E_z)
     update_initial_state_covariance!(l, E_z, E_zz)
@@ -552,30 +452,7 @@
     update_R!(l, E_z, E_zz, y_n)
 end
 
-<<<<<<< HEAD
 function KalmanFilterEM!(l::LDS, y::AbstractArray, max_iter::Int=1000, tol::Float64=1e-12, smoother::SmoothingMethod=RTSSmoothing())
-=======
-"""
-    KalmanFilterEM!(l::LDS, y::AbstractArray, max_iter::Int=1000, tol::Float64=1e-6)
-
-Runs the EM algorithm for the LDS model.
-
-# Arguments
-- `l::LDS`: LDS model
-- `y::AbstractArray`: Matrix of observations
-- `max_iter::Int=1000`: Maximum number of iterations
-- `tol::Float64=1e-6`: Tolerance for convergence
-
-# Returns
-TBC
-
-# Examples
-```julia
-<TBC>
-```
-"""
-function KalmanFilterEM!(l::LDS, y::AbstractArray, max_iter::Int=1000, tol::Float64=1e-6)
->>>>>>> a7ee03b8
     # Initialize log-likelihood
     prev_ml = -Inf
     # Create a list to store the log-likelihood
@@ -585,7 +462,6 @@
     # Run EM
     for i in 1:max_iter
         # E-step
-<<<<<<< HEAD
         _, _, E_z, E_zz, E_zz_prev, ml = E_Step(l, y, smoother)
         # M-step
         M_Step!(l, E_z, E_zz, E_zz_prev, y)
@@ -593,15 +469,6 @@
         push!(mls, ml)
         # update the progress bar
         next!(prog)
-=======
-        _, _, E_z, E_zz, E_zz_prev, ml = E_Step(l, y)
-        # M-step
-        M_Step!(l, E_z, E_zz, E_zz_prev, y)
-        # Calculate the expected log-likelihood
-        ll = loglikelihood(E_z, l, y)
-        # Calculate log-likelihood
-        println("Marginal Log-likelihood at iteration $i: ", ml)
->>>>>>> a7ee03b8
         # Check convergence
         if abs(ml - prev_ml) < tol
             finish!(prog)
@@ -699,9 +566,7 @@
     return grad
 end
 
-
-"""
-<<<<<<< HEAD
+"""
     Q(l::LDS, E_z::Matrix{<:Real}, E_zz::Array{<:Real}, E_zz_prev::Array{<:Real}, y::Matrix{<:Real})
 
 Calculate the Q-function of the EM algorithm for an LDS model i.e. the expected complete-data loglikelihood.
@@ -798,19 +663,6 @@
 
 # Returns
 - `ll::Float64`: The complete-data log-likelihood of the LDS.
-=======
-    loglikelihood(X::AbstractArray, l::LDS, y::AbstractArray)
-
-Compute the complete loglikelihood of a given LDS model and a set of observations.
-
-# Arguments
-- `X::AbstractArray`: Matrix of latent states
-- `l::LDS`: LDS model
-- `y::AbstractArray`: Matrix of observations
-
-# Returns
-- `ll::Float64`: Loglikelihood of the LDS model given the observations
->>>>>>> a7ee03b8
 """
 function loglikelihood(x::AbstractArray, l::LDS, y::AbstractArray)
     T = size(y, 1)
@@ -833,7 +685,6 @@
 end
 
 """
-<<<<<<< HEAD
     marginal_loglikelihood(l::LDS, v::Matrix{<:Real}, s::Array{<:Real})
 
 Compute the marginal log-likelihood of the observed data given the parameters of a linear dynamical system (LDS).
@@ -845,19 +696,6 @@
 
 # Returns
 - `Float64`: The marginal log-likelihood of the observed data.
-=======
-    marginal_loglikelihood(l::LDS, v::AbstractArray, j::AbstractArray)
-
-Explanation TBC.
-
-# Arguments
-- `l::LDS`: LDS model
-- `v::AbstractArray`: TBC
-- `j::AbstractArray`: TBC
-
-# Returns
-- `mll::Float64`: Marginal loglikelihood of the LDS model given the observations
->>>>>>> a7ee03b8
 """
 function marginal_loglikelihood(l::LDS, v::AbstractArray, s::AbstractArray)
     return (-0.5) * ((v' * pinv(s) * v) + logdet(s) + l.obs_dim*log(2*pi))
@@ -904,7 +742,6 @@
     return x, y
 end
 
-<<<<<<< HEAD
 """
     mutable struct PoissonLDS <: DynamicalSystem
 
@@ -1459,25 +1296,6 @@
         end
     end
     return E_z, E_zz, E_zz_prev
-=======
-function PLDS(; 
-    A::Union{AbstractArray, Nothing}=nothing, 
-    C::Union{AbstractArray, Nothing}=nothing,
-    Q::Union{AbstractArray, Nothing}=nothing,
-    D::Union{AbstractArray, Nothing}=nothing,
-    d::Union{AbstractArray, Nothing}=nothing,
-    sₖₜ::Union{AbstractArray, Nothing}=nothing,
-    x0::Union{AbstractArray, Nothing}=nothing,
-    p0::Union{AbstractArray, Nothing}=nothing,
-    bₜ::Union{AbstractArray, Nothing}=nothing,
-    obs_dim::Int=DEFAULT_OBS_DIM,
-    latent_dim::Int=DEFAULT_LATENT_DIM,
-    fit_bool::Vector{Bool}=fill(true, 7)
-)
-    PLDS(
-        A, C, Q, D, d, sₖₜ, x0, p0, bₜ, obs_dim, latent_dim, fit_bool
-    ) |> initialize_missing_parameters!
->>>>>>> a7ee03b8
 end
 
 """
@@ -1686,7 +1504,6 @@
     end
 end
 
-<<<<<<< HEAD
 function M_Step!(plds::PoissonLDS, E_z::Array{<:Real}, E_zz::Array{<:Real}, E_zz_prev::Array{<:Real}, p_smooth::Array{<:Real}, y::Array{<:Real})
     # update the parameters
     update_initial_state_mean!(plds, E_z)
@@ -1724,10 +1541,6 @@
     ProgressMeter.finish!(prog)
     println("Maximum iterations reached without convergence.")
     return ec_lls
-=======
-mutable struct fLDS <: DynamicalSystem
-    #TODO: Implement fLDS
->>>>>>> a7ee03b8
 end
 
 """
