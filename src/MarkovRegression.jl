export SwitchingGaussianRegression, SwitchingBernoulliRegression, SwitchingPoissonRegression, fit!, viterbi, log_likelihood, hmmglm

abstract type hmmglm <: AbstractHMM end
"""
    SwitchingGaussianRegression

Struct representing a Gaussian hmm-glm model. This model is specifically a Hidden Markov Model with Gaussian Regression emissions. One can think of this model
as a time-dependent mixture of Gaussian regression models. This is similar to how a vanilla HMM is a time-dependent mixture of Gaussian distributions. Thus,
at each time point we can assess the most likely state and the most likely regression model given the data.

# Arguments
- `A::Matrix{T}`: Transition matrix
- `B::Vector{RegressionEmissions}`: Vector of Gaussian Regression Models
- `πₖ::Vector{T}`: initial state distribution
- `K::Int`: number of states
- `λ::Float64`: regularization parameter for the regression models
- `num_features::Int`: number of features
- `num_targets::Int`: number of targets
"""
mutable struct SwitchingGaussianRegression{T <: Real} <: hmmglm
    A::Matrix{T} # transition matrix
    B::Vector{RegressionEmissions} # Vector of Gaussian Regression Models
    πₖ::Vector{T} # initial state distribution
    K::Int # number of states
    λ::Float64 # regularization parameter
    num_features::Int # number of features
    num_targets::Int # number of targets
end

"""
    SwitchingGaussianRegression(; <keyword arguments>)

Constructor for Switching Gaussian Regression Model.

# Arguments
- `num_features::Int`: Number of features.
- `num_targets::Int`: Number of targets.
- `A::Matrix{<:Real}`: Transition matrix.
- `B::Vector{RegressionEmissions}`: Vector of Gaussian Regression Models.
- `πₖ::Vector{Float64}`: Initial state distribution.
- `K::Int`: Number of states.
- `λ::Float64`: Regularization parameter for the regression models.

# Examples
```julia
model = SwitchingGaussianRegression(num_features=2, num_targets=1, K=2)
```
"""
function SwitchingGaussianRegression(; num_features::Int, num_targets::Int, A::Matrix{<:Real}=Matrix{Float64}(undef, 0, 0), B::Vector{RegressionEmissions}=Vector{RegressionEmissions}(), πₖ::Vector{Float64}=Vector{Float64}(), K::Int, λ::Float64=0.0)
    # if A matrix is not passed, initialize using Dirichlet 
    isempty(A) ? A = initialize_transition_matrix(K) : nothing
    # if B vector is not passed, initialize using Gaussian Regression
    isempty(B) ? B = [RegressionEmissions(GaussianRegression(num_features=num_features, num_targets=num_targets, λ=λ)) for k in 1:K] : nothing
    # if πₖ vector is not passed, initialize using Dirichlet
    isempty(πₖ) ? πₖ = initialize_state_distribution(K) : nothing
    # return model
    return SwitchingGaussianRegression(A, B, πₖ, K, λ, num_features, num_targets)
end

"""
    sample(model::SwitchingGaussianRegression, X::Matrix{<:Real})

Sample from the model. 

# Arguments
- `model::SwitchingGaussianRegression`: Switching gaussian regression model.
- `X::Matrix{<:Real}`: Matrix of features.

# Returns
- `y::Matrix{<:Real}`: Matrix of samples.
- `z::Matrix{<:Real}`: Matrix of states. Each row is a one-hot encoding of the state at that time point.
"""
function sample(model::SwitchingGaussianRegression, X::Matrix{<:Real})
    # sample from the model
    y = zeros(Float64, size(X, 1), model.num_targets)
    z = zeros(Float64, size(X, 1), model.K)
    # sample initial state
    state = rand(Categorical(model.πₖ))
    # sample from the model
    for t in 1:size(X, 1)
        # sample from the regression model
        x_data = reshape(X[t, :], 1, :)
        y[t, :] = sample(model.B[state].regression, x_data)[1, :]
        z[t, state] = 1

        # sample next state
        state = rand(Categorical(model.A[state, :]))
    end
    return y, z
end

"""
    SwitchingBernoulliRegression

Struct representing a Bernoulli hmm-glm model. This model is specifically a Hidden Markov Model with Bernoulli Regression emissions. One can think of this model
as a time-dependent mixture of Bernoulli regression models. This is similar to how a vanilla HMM is a time-dependent mixture of Bernoulli distributions. Thus,
at each time point we can assess the most likely state and the most likely regression model given the data.

# Arguments
- `A::Matrix{T}`: Transition matrix.
- `B::Vector{RegressionEmissions}`: Vector of Bernoulli Regression Models.
- `πₖ::Vector{T}`: Initial state distribution.
- `K::Int`: Number of states.
- `λ::Float64`: Regularization parameter for the regression models.
"""
mutable struct SwitchingBernoulliRegression <: hmmglm
    A::Matrix{<:Real} # transition matrix
    B::Vector{RegressionEmissions} # Vector of Bernoulli Regression Models
    πₖ::Vector{Float64} # initial state distribution
    K::Int # number of states
    λ::Float64 # regularization parameter
end

"""
    SwitchingBernoulliRegression(; <keyword arguments>)

Constructor for Switching Bernoulli Regression Model.

# Arguments
- `A::Matrix{<:Real}`: Transition matrix.
- `B::Vector{RegressionEmissions}`: Vector of Bernoulli Regression Models.
- `πₖ::Vector{Float64}`: Initial state distribution.
- `K::Int`: Number of states.
- `λ::Float64`: Regularization parameter for the regression models.

# Examples
```julia
model = SwitchingBernoulliRegression(K=2)
```
"""
function SwitchingBernoulliRegression(; A::Matrix{<:Real}=Matrix{Float64}(undef, 0, 0), B::Vector{RegressionEmissions}=Vector{RegressionEmissions}(), πₖ::Vector{Float64}=Vector{Float64}(), K::Int, λ::Float64=0.0)
    # if A matrix is not passed, initialize using Dirichlet 
    isempty(A) ? A = initialize_transition_matrix(K) : nothing
    # if B vector is not passed, initialize using Gaussian Regression
    isempty(B) ? B = [RegressionEmissions(BernoulliRegression(;λ=λ)) for k in 1:K] : nothing
    # if πₖ vector is not passed, initialize using Dirichlet
    isempty(πₖ) ? πₖ = initialize_state_distribution(K) : nothing
    # return model
    return SwitchingBernoulliRegression(A, B, πₖ, K, λ)
end

"""
    SwitchingPoissonRegression

Struct representing a Poisson hmm-glm model. This model is specifically a Hidden Markov Model with Poisson Regression emissions. One can think of this model
as a time-dependent mixture of Poisson regression models. This is similar to how a vanilla HMM is a time-dependent mixture of Poisson distributions. Thus,
at each time point we can assess the most likely state and the most likely regression model given the data.

# Arguments
- `A::Matrix{T}`: Transition matrix.
- `B::Vector{RegressionEmissions}`: Vector of Poisson Regression Models.
- `πₖ::Vector{T}`: Initial state distribution.
- `K::Int`: Number of states.
- `λ::Float64`: Regularization parameter for the regression models.
"""
mutable struct SwitchingPoissonRegression <: hmmglm
    A::Matrix{<:Real} # transition matrix
    B::Vector{RegressionEmissions} # Vector of Poisson Regression Models
    πₖ::Vector{Float64} # initial state distribution
    K::Int # number of states
    λ::Float64 # regularization parameter
end

"""
    SwitchingPoissonRegression(; <keyword arguments>)

Constructor for Switching Poisson Regression Model.

# Arguments
- `A::Matrix{<:Real}`: Transition matrix.
- `B::Vector{RegressionEmissions}`: Vector of Poisson Regression Models.
- `πₖ::Vector{Float64}`: Initial state distribution.
- `K::Int`: Number of states.
- `λ::Float64`: Regularization parameter for the regression models.

# Examples
```julia
model = SwitchingPoissonRegression(K=2)
```
"""
function SwitchingPoissonRegression(; A::Matrix{<:Real}=Matrix{Float64}(undef, 0, 0), B::Vector{RegressionEmissions}=Vector{RegressionEmissions}(), πₖ::Vector{Float64}=Vector{Float64}(), K::Int, λ::Float64=0.0)
    # if A matrix is not passed, initialize using Dirichlet 
    isempty(A) ? A = initialize_transition_matrix(K) : nothing
    # if B vector is not passed, initialize using Gaussian Regression
    isempty(B) ? B = [RegressionEmissions(PoissonRegression(; λ=λ)) for k in 1:K] : nothing
    # if πₖ vector is not passed, initialize using Dirichlet
    isempty(πₖ) ? πₖ = initialize_state_distribution(K) : nothing
    # return model
    return SwitchingPoissonRegression(A, B, πₖ, K, λ)
end

function update_regression!(model::hmmglm, X::Matrix{<:Real}, y::Union{Vector{Float64}, Matrix{<:Real}}, w::Matrix{<:Real}=ones(size(y, 1), model.K))
   # update regression models 

    @threads for k in 1:model.K
        update_emissions_model!(model.B[k], X, y, w[:, k])
    end

end

function initialize_regression!(model::hmmglm, X::Matrix{<:Real}, y::Union{Vector{Float64}, Matrix{<:Real}})
    # first fit the regression models to all of the data unweighted
    update_regression!(model, X, y)

    # add white noise to the beta coefficients
    @threads for k in 1:model.K
        model.B[k].regression.β += randn(size(model.B[k].regression.β))
    end
end

<<<<<<< HEAD
function random_initialization!(model::hmmglm, X::Vector{Matrix{Float64}})
    # Find number of parameters
    p = size(X[1], 2)
    if model.B[1].regression.include_intercept
        p+=1
    end
    # Randomly initialize regression models
    @threads for k in 1:model.K
        model.B[k].regression.β = randn(p)
        model.B[k].regression.σ² = 1.0
    end
end

function forward(hmm::hmmglm, X::Matrix{Float64}, y::Vector{Float64})
=======
function forward(hmm::hmmglm, X::Matrix{<:Real}, y::Vector{Float64})
>>>>>>> a7ee03b8
    T = length(y)
    K = size(hmm.A, 1)  # Number of states
    # Initialize an α-matrix 
    α = zeros(Float64, T, K)
    # Calculate α₁
    @threads for k in 1:K
        α[1, k] = log(hmm.πₖ[k]) + loglikelihood(hmm.B[k], X[1, :], y[1])
    end
    # Now perform the rest of the forward algorithm for t=2 to T
    for t in 2:T
        @threads for k in 1:K
            values_to_sum = Float64[]
            for i in 1:K
                push!(values_to_sum, log(hmm.A[i, k]) + α[t-1, i])
            end
            log_sum_alpha_a = logsumexp(values_to_sum)
            α[t, k] = log_sum_alpha_a + loglikelihood(hmm.B[k], X[t, :], y[t])
        end
    end
    return α
end

function forward(hmm::hmmglm, X::Matrix{<:Real}, y::Matrix{<:Real})
    T = size(y, 1)
    K = size(hmm.A, 1)  # Number of states
    # Initialize an α-matrix 
    α = zeros(Float64, T, K)
    # Calculate α₁
    @threads for k in 1:K
        α[1, k] = log(hmm.πₖ[k]) + loglikelihood(hmm.B[k], row_matrix(X[1, :]), row_matrix(y[1, :]))
    end
    # Now perform the rest of the forward algorithm for t=2 to T
    for t in 2:T
        @threads for k in 1:K
            values_to_sum = Float64[]
            for i in 1:K
                push!(values_to_sum, log(hmm.A[i, k]) + α[t-1, i])
            end
            log_sum_alpha_a = logsumexp(values_to_sum)
            α[t, k] = log_sum_alpha_a + loglikelihood(hmm.B[k], row_matrix(X[t, :]), row_matrix(y[t, :]))
        end
    end
    return α
end

function backward(hmm::hmmglm,  X::Matrix{<:Real}, y::Vector{Float64})
    T = length(y)
    K = size(hmm.A, 1)  # Number of states

    # Initialize a β matrix
    β = zeros(Float64, T, K)

    # Set last β values. In log-space, 0 corresponds to a value of 1 in the original space.
    β[T, :] .= 0  # log(1) = 0

    # Calculate β, starting from T-1 and going backward to 1
    for t in T-1:-1:1
        @threads for i in 1:K
            values_to_sum = Float64[]
            for j in 1:K
                push!(values_to_sum, log(hmm.A[i, j]) + loglikelihood(hmm.B[j], X[t+1, :], y[t+1]) + β[t+1, j])
            end
            β[t, i] = logsumexp(values_to_sum)
        end
    end
    return β
end

function backward(hmm::hmmglm,  X::Matrix{<:Real}, y::Matrix{<:Real})
    T = size(y, 1)
    K = size(hmm.A, 1)  # Number of states

    # Initialize a β matrix
    β = zeros(Float64, T, K)

    # Set last β values. In log-space, 0 corresponds to a value of 1 in the original space.
    β[T, :] .= 0  # log(1) = 0

    # Calculate β, starting from T-1 and going backward to 1
    for t in T-1:-1:1
        @threads for i in 1:K
            values_to_sum = Float64[]
            for j in 1:K
                push!(values_to_sum, log(hmm.A[i, j]) + loglikelihood(hmm.B[j], row_matrix(X[t+1, :]), row_matrix(y[t+1, :])) + β[t+1, j])
            end
            β[t, i] = logsumexp(values_to_sum)
        end
    end
    return β
end

function calculate_ξ(hmm::hmmglm, α::Matrix{<:Real}, β::Matrix{<:Real}, X::Matrix{<:Real}, y::Vector{Float64})
    T = length(y)
    K = size(hmm.A, 1)
    ξ = zeros(Float64, T-1, K, K)
    for t in 1:T-1
        # Array to store the unnormalized ξ values
        log_ξ_unnormalized = zeros(Float64, K, K)
        @threads for i in 1:K
            for j in 1:K
                log_ξ_unnormalized[i, j] = α[t, i] + log(hmm.A[i, j]) + loglikelihood(hmm.B[j], X[t+1, :], y[t+1]) + β[t+1, j]
            end
        end
        # Normalize the ξ values using log-sum-exp operation
        ξ[t, :, :] .= log_ξ_unnormalized .- logsumexp(log_ξ_unnormalized)
    end
    return ξ
end

function calculate_ξ(hmm::hmmglm, α::Matrix{<:Real}, β::Matrix{<:Real}, X::Matrix{<:Real}, y::Matrix{<:Real})
    T = size(y, 1)
    K = size(hmm.A, 1)
    ξ = zeros(Float64, T-1, K, K)
    for t in 1:T-1
        # Array to store the unnormalized ξ values
        log_ξ_unnormalized = zeros(Float64, K, K)
        @threads for i in 1:K
            for j in 1:K
                log_ξ_unnormalized[i, j] = α[t, i] + log(hmm.A[i, j]) + loglikelihood(hmm.B[j], row_matrix(X[t+1, :]), row_matrix(y[t+1, :])) + β[t+1, j]
            end
        end
        # Normalize the ξ values using log-sum-exp operation
        ξ[t, :, :] .= log_ξ_unnormalized .- logsumexp(log_ξ_unnormalized)
    end
    return ξ
end

function E_step(model::hmmglm, X::Matrix{<:Real}, y::Union{Vector{Float64}, Matrix{<:Real}})
    # run forward-backward algorithm
    α = forward(model, X, y)
    β = backward(model, X, y)
    γ = calculate_γ(model, α, β)
    ξ = calculate_ξ(model, α, β, X, y)
    return γ, ξ, α, β
end

function M_step!(model::hmmglm, γ::Matrix{<:Real}, ξ::Array{Float64, 3}, X::Matrix{<:Real}, y::Union{Vector{Float64}, Matrix{<:Real}})
    # update initial state distribution
    update_initial_state_distribution!(model, γ)   
    # update transition matrix
    update_transition_matrix!(model, γ, ξ)
    # update regression models
    update_regression!(model, X, y, exp.(γ)) 
end

<<<<<<< HEAD
function M_step!(model::hmmglm, γ::Vector{Matrix{Float64}}, ξ::Vector{Array{Float64, 3}}, X::Vector{Matrix{Float64}}, y::Vector{Vector{Float64}})
    # Update initial state distribution
    update_initial_state_distribution!(model, γ)
    # Update transition matrix
    update_transition_matrix!(model, γ, ξ)
    # Update regression models
    γ_exp = [exp.(γ_trial) for γ_trial in γ]
    #BDD change
    #update_regression!(model, X, y, γ_exp)
    # update_regression!(model, vcat(X...), vcat(y...), vcat(γ_exp...))
end

function fit!(model::hmmglm, X::Matrix{Float64}, y::Union{Vector{T}, BitVector}, max_iter::Int=100, tol::Float64=1e-6, initialize::Bool=true) where T<: Real
=======
"""
    fit!(model::hmmglm, X::Matrix{<:Real}, y::Union{Vector{T}, BitVector, Matrix{<:Real}}, max_iter::Int=100, tol::Float64=1e-6, initialize::Bool=true) where T<: Real

Fits a Switching Regression Model (hmmglm) using the EM algorithm.

# Arguments
- `model::hmmglm`: Markov Regression model.
- `X::Matrix{<:Real}`: Matrix of features. Each row is a feature vector. First row is timestep 1.
- `y::Union{Vector{T}, BitVector, Matrix{<:Real}}`: Vector of targets or matrix of targets. For matrix y: Each row is a target vector. First row is timestep 1.
- `max_iter::Int=100`: Maximum number of iterations.
- `tol::Float64=1e-6`: Tolerance for convergence.
- `initialize=True`: Whether to initialize the regression models.

# Returns
- `lls::Vector{Float64}`: Vector of log-likelihoods at each iteration.

# Examples
```julia
X = randn(100, 2)
y = randn(100)
model = SwitchingGaussianRegression(num_features=2, num_targets=1, K=2)
lls = fit!(model, X, y)
```
"""
function fit!(model::hmmglm, X::Matrix{<:Real}, y::Union{Vector{T}, BitVector, Matrix{<:Real}}, max_iter::Int=100, tol::Float64=1e-6, initialize::Bool=true) where T<: Real
>>>>>>> a7ee03b8
    # convert y to Float64
    if typeof(y) == BitVector
        y = convert(Vector{Float64}, y)
    end
    # initialize regression models
    if initialize
        initialize_regression!(model, X, y)
    end
    # ll variable
    lls = [-Inf]
    # Initialize first log-likelihood
    prev_ll = -Inf
    # run EM algorithm
    for i in 1:max_iter
        # E-step
        γ, ξ, α, _ = E_step(model, X, y)
        # Log-likelihood
        ll = logsumexp(α[end, :])
        if isnan(ll)
            println("nan in ll")
        end
        push!(lls, ll)
        println("Log-Likelihood at iter $i: $ll")
        # M-step
        M_step!(model, γ, ξ, X, y)
        # check for convergence
        if i > 1
            if abs(ll - prev_ll) < tol
                return lls
            end
        end
        prev_ll = ll 
    end
    return lls
end

<<<<<<< HEAD
function fit!(model::hmmglm, X::Vector{Matrix{Float64}}, y::Vector{Vector{Float64}}, max_iter::Int=100, tol::Float64=1e-6, initialize::Bool=true)
    # Randomly Initialize the regression models
    if initialize
        print("Initializing")
        random_initialization!(model, X)
    else
        print("not initializing betas")
    end

    # Initialize log likelihood
    lls = [-Inf]
    prev_ll = -Inf

    # Storage for parameter tracking
    A_stor = Vector{Matrix{Float64}}()
    π_stor = Vector{Vector{Float64}}()
    β1_stor = Vector{Vector{Float64}}()
    β2_stor = Vector{Vector{Float64}}()
    σ1_stor = Vector{Float64}()
    σ2_stor = Vector{Float64}()

    # Expectation-Maximization
    for i in 1:max_iter
        # E-Step
        output = E_step.(Ref(model), X, y)
        γ, ξ, α = map(x-> x[1], output), map(x-> x[2], output), map(x-> x[3], output)
        # Log-likelihood
        ll = sum(map(α -> SSM.logsumexp(α[end, :]), α))
        push!(lls, ll)
        println("Log-Likelihood at iter $i: $ll")

        # M-Step
        M_step!(model, γ, ξ, X, y)

        # Track parameters
        push!(A_stor, deepcopy(model.A))
        push!(π_stor, deepcopy(model.πₖ))
        push!(β1_stor, deepcopy(model.B[1].regression.β))
        push!(β2_stor, deepcopy(model.B[2].regression.β))
        push!(σ1_stor, deepcopy(model.B[1].regression.σ²))
        push!(σ2_stor, deepcopy(model.B[2].regression.σ²))

        # check for convergence
        if i > 1
            if abs(ll - prev_ll) < tol
                return lls, A_stor, π_stor, β1_stor, β2_stor, σ1_stor, σ2_stor
            end
        end
        prev_ll = ll 
    end
    return lls, A_stor, π_stor, β1_stor, β2_stor, σ1_stor, σ2_stor
end

function viterbi(hmm::hmmglm, X::Matrix{Float64}, y::Vector{Float64})
=======
"""
    viterbi(hmm::hmmglm, X::Matrix{<:Real}, y::Vector{Float64})

Viterbi algorithm for Switching Regression models.

# Arguments
- `hmm::hmmglm`: Switching Regression model.
- `X::Matrix{<:Real}`: Matrix of features. Each row is a feature vector.
- `y::Vector{Float64}`: Vector of targets.

# Returns
- `best_path::Vector{Int}`: Vector of most likely states.

# Examples
```julia
X = randn(100, 2)
y = randn(100)
model = SwitchingGaussianRegression(num_features=2, num_targets=1, K=2)
lls = fit!(model, X, y)
best_path = viterbi(model, X, y)
```
"""
function viterbi(hmm::hmmglm, X::Matrix{<:Real}, y::Vector{Float64})
>>>>>>> a7ee03b8
    T = length(y)
    K = size(hmm.A, 1)  # Number of states

    # Step 1: Initialization
    viterbi = zeros(Float64, T, K)
    backpointer = zeros(Int, T, K)
    for i in 1:K
        viterbi[1, i] = log(hmm.πₖ[i]) + loglikelihood(hmm.B[i], X[1, :], y[1])
        backpointer[1, i] = 0
    end

    # Step 2: Recursion
    for t in 2:T
        for j in 1:K
            max_prob, max_state = -Inf, 0
            for i in 1:K
                prob = viterbi[t-1, i] + log(hmm.A[i, j]) + loglikelihood(hmm.B[j], X[t, :], y[t])
                if prob > max_prob
                    max_prob = prob
                    max_state = i
                end
            end
            viterbi[t, j] = max_prob
            backpointer[t, j] = max_state
        end
    end

    # Step 3: Termination
    best_path_prob, best_last_state = findmax(viterbi[T, :])
    best_path = [best_last_state]
    for t in T:-1:2
        push!(best_path, backpointer[t, best_path[end]])
    end
    return reverse(best_path)
end

<|MERGE_RESOLUTION|>--- conflicted
+++ resolved
@@ -208,7 +208,6 @@
     end
 end
 
-<<<<<<< HEAD
 function random_initialization!(model::hmmglm, X::Vector{Matrix{Float64}})
     # Find number of parameters
     p = size(X[1], 2)
@@ -222,10 +221,7 @@
     end
 end
 
-function forward(hmm::hmmglm, X::Matrix{Float64}, y::Vector{Float64})
-=======
 function forward(hmm::hmmglm, X::Matrix{<:Real}, y::Vector{Float64})
->>>>>>> a7ee03b8
     T = length(y)
     K = size(hmm.A, 1)  # Number of states
     # Initialize an α-matrix 
@@ -371,7 +367,6 @@
     update_regression!(model, X, y, exp.(γ)) 
 end
 
-<<<<<<< HEAD
 function M_step!(model::hmmglm, γ::Vector{Matrix{Float64}}, ξ::Vector{Array{Float64, 3}}, X::Vector{Matrix{Float64}}, y::Vector{Vector{Float64}})
     # Update initial state distribution
     update_initial_state_distribution!(model, γ)
@@ -384,8 +379,6 @@
     # update_regression!(model, vcat(X...), vcat(y...), vcat(γ_exp...))
 end
 
-function fit!(model::hmmglm, X::Matrix{Float64}, y::Union{Vector{T}, BitVector}, max_iter::Int=100, tol::Float64=1e-6, initialize::Bool=true) where T<: Real
-=======
 """
     fit!(model::hmmglm, X::Matrix{<:Real}, y::Union{Vector{T}, BitVector, Matrix{<:Real}}, max_iter::Int=100, tol::Float64=1e-6, initialize::Bool=true) where T<: Real
 
@@ -411,7 +404,6 @@
 ```
 """
 function fit!(model::hmmglm, X::Matrix{<:Real}, y::Union{Vector{T}, BitVector, Matrix{<:Real}}, max_iter::Int=100, tol::Float64=1e-6, initialize::Bool=true) where T<: Real
->>>>>>> a7ee03b8
     # convert y to Float64
     if typeof(y) == BitVector
         y = convert(Vector{Float64}, y)
@@ -448,7 +440,6 @@
     return lls
 end
 
-<<<<<<< HEAD
 function fit!(model::hmmglm, X::Vector{Matrix{Float64}}, y::Vector{Vector{Float64}}, max_iter::Int=100, tol::Float64=1e-6, initialize::Bool=true)
     # Randomly Initialize the regression models
     if initialize
@@ -502,8 +493,6 @@
     return lls, A_stor, π_stor, β1_stor, β2_stor, σ1_stor, σ2_stor
 end
 
-function viterbi(hmm::hmmglm, X::Matrix{Float64}, y::Vector{Float64})
-=======
 """
     viterbi(hmm::hmmglm, X::Matrix{<:Real}, y::Vector{Float64})
 
@@ -527,7 +516,6 @@
 ```
 """
 function viterbi(hmm::hmmglm, X::Matrix{<:Real}, y::Vector{Float64})
->>>>>>> a7ee03b8
     T = length(y)
     K = size(hmm.A, 1)  # Number of states
 
